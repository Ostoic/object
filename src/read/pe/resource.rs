use alloc::string::String;
use core::char;

use crate::read::{ReadError, ReadRef, Result};
use crate::{pe, LittleEndian as LE, U16Bytes};

/// The `.rsrc` section of a PE file.
#[cfg_attr(not(feature = "nosym"), derive(Debug))]
#[derive(Clone, Copy)]
#[cfg_attr(feature = "zeroize", derive(zeroize::Zeroize, zeroize::ZeroizeOnDrop))]
pub struct ResourceDirectory<'data> {
    data: &'data [u8],
}

impl<'data> ResourceDirectory<'data> {
    /// Construct from the data of the `.rsrc` section.
    #[cfg_attr(feature = "aggressive-inline", inline(always))]
    pub fn new(data: &'data [u8]) -> Self {
        ResourceDirectory { data }
    }

    /// Parses the root resource directory.
    #[cfg_attr(feature = "aggressive-inline", inline(always))]
    pub fn root(&self) -> Result<ResourceDirectoryTable<'data>> {
        ResourceDirectoryTable::parse(self.data, 0)
    }
}

/// A table of resource entries.
#[cfg_attr(not(feature = "nosym"), derive(Debug))]
#[derive(Clone)]
#[cfg_attr(feature = "zeroize", derive(zeroize::Zeroize, zeroize::ZeroizeOnDrop))]
pub struct ResourceDirectoryTable<'data> {
    /// The table header.
    pub header: &'data pe::ImageResourceDirectory,
    /// The table entries.
    pub entries: &'data [pe::ImageResourceDirectoryEntry],
}

impl<'data> ResourceDirectoryTable<'data> {
    #[cfg_attr(feature = "aggressive-inline", inline(always))]
    fn parse(data: &'data [u8], offset: u32) -> Result<Self> {
        let mut offset = u64::from(offset);
        let header = data
            .read::<pe::ImageResourceDirectory>(&mut offset)
            .read_error(crate::nosym!("Invalid resource table header"))?;
        let entries_count = header.number_of_id_entries.get(LE) as usize
            + header.number_of_named_entries.get(LE) as usize;
        let entries = data
            .read_slice::<pe::ImageResourceDirectoryEntry>(&mut offset, entries_count)
            .read_error(crate::nosym!("Invalid resource table entries"))?;
        Ok(Self { header, entries })
    }
}

impl pe::ImageResourceDirectoryEntry {
    /// Returns true if the entry has a name, rather than an ID.
    #[cfg_attr(feature = "aggressive-inline", inline(always))]
    pub fn has_name(&self) -> bool {
        self.name_or_id.get(LE) & pe::IMAGE_RESOURCE_NAME_IS_STRING != 0
    }

    /// Returns the section offset of the name.
    ///
    /// Valid if `has_name()` returns true.
    #[cfg_attr(feature = "aggressive-inline", inline(always))]
    fn name(&self) -> ResourceName {
        let offset = self.name_or_id.get(LE) & !pe::IMAGE_RESOURCE_NAME_IS_STRING;
        ResourceName { offset }
    }

    /// Returns the ID.
    ///
    /// Valid if `has_string_name()` returns false.
    #[cfg_attr(feature = "aggressive-inline", inline(always))]
    fn id(&self) -> u16 {
        (self.name_or_id.get(LE) & 0x0000_FFFF) as u16
    }

    /// Returns the entry name
    #[cfg_attr(feature = "aggressive-inline", inline(always))]
    pub fn name_or_id(&self) -> ResourceNameOrId {
        if self.has_name() {
            ResourceNameOrId::Name(self.name())
        } else {
            ResourceNameOrId::Id(self.id())
        }
    }

    /// Returns true if the entry is a subtable.
    #[cfg_attr(feature = "aggressive-inline", inline(always))]
    pub fn is_table(&self) -> bool {
        self.offset_to_data_or_directory.get(LE) & pe::IMAGE_RESOURCE_DATA_IS_DIRECTORY != 0
    }

    /// Returns the section offset of the associated table or data.
    #[cfg_attr(feature = "aggressive-inline", inline(always))]
    pub fn data_offset(&self) -> u32 {
        self.offset_to_data_or_directory.get(LE) & !pe::IMAGE_RESOURCE_DATA_IS_DIRECTORY
    }

    /// Returns the data associated to this directory entry.
    #[cfg_attr(feature = "aggressive-inline", inline(always))]
    pub fn data<'data>(
        &self,
        section: ResourceDirectory<'data>,
    ) -> Result<ResourceDirectoryEntryData<'data>> {
        if self.is_table() {
            ResourceDirectoryTable::parse(section.data, self.data_offset())
                .map(ResourceDirectoryEntryData::Table)
        } else {
            section
                .data
                .read_at::<pe::ImageResourceDataEntry>(self.data_offset().into())
<<<<<<< HEAD
                .read_error(crate::nosym!("Invalid resource entry"))
                .map(|d| ResourceDirectoryEntryData::Data(d))
=======
                .read_error("Invalid resource entry")
                .map(ResourceDirectoryEntryData::Data)
>>>>>>> a3706b51
        }
    }
}

/// Data associated with a resource directory entry.
#[cfg_attr(not(feature = "nosym"), derive(Debug))]
#[derive(Clone)]
pub enum ResourceDirectoryEntryData<'data> {
    /// A subtable entry.
    Table(ResourceDirectoryTable<'data>),
    /// A resource data entry.
    Data(&'data pe::ImageResourceDataEntry),
}

impl<'data> ResourceDirectoryEntryData<'data> {
    /// Converts to an option of table.
    ///
    /// Helper for iterator filtering.
    #[cfg_attr(feature = "aggressive-inline", inline(always))]
    pub fn table(self) -> Option<ResourceDirectoryTable<'data>> {
        match self {
            Self::Table(dir) => Some(dir),
            _ => None,
        }
    }

    /// Converts to an option of data entry.
    ///
    /// Helper for iterator filtering.
    #[cfg_attr(feature = "aggressive-inline", inline(always))]
    pub fn data(self) -> Option<&'data pe::ImageResourceDataEntry> {
        match self {
            Self::Data(rsc) => Some(rsc),
            _ => None,
        }
    }
}

/// A resource name.
#[cfg_attr(not(feature = "nosym"), derive(Debug))]
#[derive(Clone, Copy)]
#[cfg_attr(feature = "zeroize", derive(zeroize::Zeroize, zeroize::ZeroizeOnDrop))]
pub struct ResourceName {
    offset: u32,
}

impl ResourceName {
    /// Converts to a `String`.
    #[cfg_attr(feature = "aggressive-inline", inline(always))]
    pub fn to_string_lossy(&self, directory: ResourceDirectory) -> Result<String> {
        let d = self.data(directory)?.iter().map(|c| c.get(LE));

        Ok(char::decode_utf16(d)
            .map(|r| r.unwrap_or(char::REPLACEMENT_CHARACTER))
            .collect::<String>())
    }

    /// Returns the string unicode buffer.
<<<<<<< HEAD
    #[cfg_attr(feature = "aggressive-inline", inline(always))]
    pub fn data<'data>(&self, directory: ResourceDirectory<'data>) -> Result<&'data [u16]> {
        let mut offset = u64::from(self.offset);
        let len = directory
            .data
            .read::<U16<LE>>(&mut offset)
            .read_error(crate::nosym!("Invalid resource name offset"))?;
        directory
            .data
            .read_slice::<u16>(&mut offset, len.get(LE).into())
            .read_error(crate::nosym!("Invalid resource name length"))
=======
    pub fn data<'data>(
        &self,
        directory: ResourceDirectory<'data>,
    ) -> Result<&'data [U16Bytes<LE>]> {
        let mut offset = u64::from(self.offset);
        let len = directory
            .data
            .read::<U16Bytes<LE>>(&mut offset)
            .read_error("Invalid resource name offset")?;
        directory
            .data
            .read_slice::<U16Bytes<LE>>(&mut offset, len.get(LE).into())
            .read_error("Invalid resource name length")
>>>>>>> a3706b51
    }

    /// Returns the string buffer as raw bytes.
    pub fn raw_data<'data>(&self, directory: ResourceDirectory<'data>) -> Result<&'data [u8]> {
        self.data(directory).map(crate::pod::bytes_of_slice)
    }
}

/// A resource name or ID.
///
/// Can be either a string or a numeric ID.
#[cfg_attr(not(feature = "nosym"), derive(Debug))]

pub enum ResourceNameOrId {
    /// A resource name.
    Name(ResourceName),
    /// A resource ID.
    Id(u16),
}

impl ResourceNameOrId {
    /// Converts to an option of name.
    ///
    /// Helper for iterator filtering.
    #[cfg_attr(feature = "aggressive-inline", inline(always))]
    pub fn name(self) -> Option<ResourceName> {
        match self {
            Self::Name(name) => Some(name),
            _ => None,
        }
    }

    /// Converts to an option of ID.
    ///
    /// Helper for iterator filtering.
    #[cfg_attr(feature = "aggressive-inline", inline(always))]
    pub fn id(self) -> Option<u16> {
        match self {
            Self::Id(id) => Some(id),
            _ => None,
        }
    }
}<|MERGE_RESOLUTION|>--- conflicted
+++ resolved
@@ -112,13 +112,8 @@
             section
                 .data
                 .read_at::<pe::ImageResourceDataEntry>(self.data_offset().into())
-<<<<<<< HEAD
                 .read_error(crate::nosym!("Invalid resource entry"))
                 .map(|d| ResourceDirectoryEntryData::Data(d))
-=======
-                .read_error("Invalid resource entry")
-                .map(ResourceDirectoryEntryData::Data)
->>>>>>> a3706b51
         }
     }
 }
@@ -177,19 +172,6 @@
     }
 
     /// Returns the string unicode buffer.
-<<<<<<< HEAD
-    #[cfg_attr(feature = "aggressive-inline", inline(always))]
-    pub fn data<'data>(&self, directory: ResourceDirectory<'data>) -> Result<&'data [u16]> {
-        let mut offset = u64::from(self.offset);
-        let len = directory
-            .data
-            .read::<U16<LE>>(&mut offset)
-            .read_error(crate::nosym!("Invalid resource name offset"))?;
-        directory
-            .data
-            .read_slice::<u16>(&mut offset, len.get(LE).into())
-            .read_error(crate::nosym!("Invalid resource name length"))
-=======
     pub fn data<'data>(
         &self,
         directory: ResourceDirectory<'data>,
@@ -203,7 +185,6 @@
             .data
             .read_slice::<U16Bytes<LE>>(&mut offset, len.get(LE).into())
             .read_error("Invalid resource name length")
->>>>>>> a3706b51
     }
 
     /// Returns the string buffer as raw bytes.
