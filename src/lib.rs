--- conflicted
+++ resolved
@@ -114,9 +114,9 @@
 pub mod macho;
 #[cfg(any(feature = "coff", feature = "pe"))]
 pub mod pe;
-<<<<<<< HEAD
+#[cfg(feature = "xcoff")]
+pub mod xcoff;
 
-/// m
 #[cfg(feature = "nosym")]
 #[macro_export]
 macro_rules! nosym {
@@ -125,15 +125,10 @@
     };
 }
 
-/// m
 #[cfg(not(feature = "nosym"))]
 #[macro_export]
 macro_rules! nosym {
     ($s:expr) => {
         $s
     };
-}
-=======
-#[cfg(feature = "xcoff")]
-pub mod xcoff;
->>>>>>> a3706b51
+}