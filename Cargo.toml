[package]
name = "object"
version = "0.30.3"
edition = "2018"
exclude = ["/.github", "/testfiles"]
keywords = ["object", "elf", "mach-o", "pe", "coff"]
license = "Apache-2.0 OR MIT"
repository = "https://github.com/gimli-rs/object"
description = "A unified interface for reading and writing object file formats."

[package.metadata.docs.rs]
features = ['doc']

[patch.crates-io]
memchr = { git = "https://github.com/Ostoic/memchr" }


[dependencies]
crc32fast = { version = "1.2", default-features = false, optional = true }
flate2 = { version = "1", optional = true }
indexmap = { version = "1.6", optional = true }
wasmparser = { version = "0.57", optional = true }
<<<<<<< HEAD
memchr = { git = "https://github.com/Ostoic/memchr", default-features = false }
hashbrown = { version = "0.12.0", features = ["ahash"], default-features = false, optional = true }
=======
memchr = { version = "2.4.1", default-features = false }
hashbrown = { version = "0.13.1", features = ["ahash"], default-features = false, optional = true }
>>>>>>> a3706b51

# Internal feature, only used when building as part of libstd, not part of the
# stable interface of this crate.
core = { version = '1.0.0', optional = true, package = 'rustc-std-workspace-core' }
compiler_builtins = { version = '0.1.2', optional = true }
alloc = { version = '1.0.0', optional = true, package = 'rustc-std-workspace-alloc' }

[dependencies.zeroize]
version = "1.5"
default-features = false
features = ["derive"]
optional = true

[features]
aggressive-inline = ["memchr/aggressive-inline"]
nosym = ["memchr/nosym"]

#=======================================
# Read/write features.

# Core read support. You will need to enable some file formats too.
read_core = []
# Read support for most file formats (including unaligned files).
read = ["read_core", "archive", "coff", "elf", "macho", "pe", "unaligned"]
# Core write support. You will need to enable some file formats too.
write_core = ["crc32fast", "indexmap", "hashbrown"]
# Core write support with libstd features. You will need to enable some file formats too.
write_std = ["write_core", "std", "indexmap/std", "crc32fast/std"]
# Write support for all file formats, including libstd features.
write = ["write_std", "coff", "elf", "macho", "pe"]

#=======================================
# Misc features.

# Enable things that require libstd.
# Currently, this provides an `Error` implementation.
std = ["memchr/std"]
# Enable decompression of compressed sections.
# This feature is not required if you want to do your own decompression.
compression = ["flate2", "std"]
# Treat all types as unaligned.
# Normally types use the alignment required by the specifications, but
# sometimes files do not strictly follow the specifications.
# This may be useful to enable when processing files for architectures
# that have no alignment constraints.
unaligned = []

#=======================================
# File format features.
archive = []
coff = []
elf = []
macho = []
pe = ["coff"]
wasm = ["wasmparser"]

#=======================================
# By default, support all read features.
default = ["read", "compression"]

#=======================================
# Umbrella feature for enabling all user-facing features of this crate. Does not
# enable internal features like `rustc-dep-of-std`.
all = ["read", "write", "std", "compression", "wasm"]

# Use of --all-features is not supported.
# This is a dummy feature to detect when --all-features is used.
cargo-all = []

#=======================================
# Documentation should be generated with everything in "all" except for "unaligned".
doc = [
  "read_core", "write_std",
  "std", "compression",
  "archive", "coff", "elf", "macho", "pe", "wasm",
]

#=======================================
# Unstable features. Breaking changes in these features will not affect versioning.
unstable = []
xcoff = []
unstable-all = ["all", "unstable", "xcoff"]

#=======================================
# Internal feature, only used when building as part of libstd, not part of the
# stable interface of this crate.
rustc-dep-of-std = ['core', 'compiler_builtins', 'alloc', 'memchr/rustc-dep-of-std']

[workspace]
members = ["crates/examples"]
default-members = [".", "crates/examples"]
resolver = "2"<|MERGE_RESOLUTION|>--- conflicted
+++ resolved
@@ -20,13 +20,8 @@
 flate2 = { version = "1", optional = true }
 indexmap = { version = "1.6", optional = true }
 wasmparser = { version = "0.57", optional = true }
-<<<<<<< HEAD
-memchr = { git = "https://github.com/Ostoic/memchr", default-features = false }
-hashbrown = { version = "0.12.0", features = ["ahash"], default-features = false, optional = true }
-=======
 memchr = { version = "2.4.1", default-features = false }
 hashbrown = { version = "0.13.1", features = ["ahash"], default-features = false, optional = true }
->>>>>>> a3706b51
 
 # Internal feature, only used when building as part of libstd, not part of the
 # stable interface of this crate.
